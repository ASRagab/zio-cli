package zio.cli

import java.nio.file.{ Path => JPath }
import java.time.{
  Instant => JInstant,
  LocalDate => JLocalDate,
  LocalDateTime => JLocalDateTime,
  LocalTime => JLocalTime,
  MonthDay => JMonthDay,
  OffsetDateTime => JOffsetDateTime,
  OffsetTime => JOffsetTime,
  Period => JPeriod,
  Year => JYear,
  YearMonth => JYearMonth,
  ZoneId => JZoneId,
  ZoneOffset => JZoneOffset,
  ZonedDateTime => JZonedDateTime
}

import zio.IO
import zio.cli.HelpDoc.Span
import zio.cli.HelpDoc.{ blocks, p }
import zio.cli.HelpDoc.Span._

import scala.collection.immutable.Nil

/**
 * A `Flag[A]` models a command-line flag that produces a value of type `A`.
 */
sealed trait Options[+A] { self =>
  import Options.Single

  final def ::[That, A1 >: A](that: Options[That]): Options[(That, A1)] =
    Options.Cons(that, self)

  def ??(that: String): Options[A] =
    modifySingle(new SingleModifier {
      override def apply[A](single: Single[A]): Single[A] = single.copy(description = single.description + p(that))
    })

  def alias(name: String): Options[A] =
    modifySingle(new SingleModifier {
      override def apply[A](single: Single[A]): Single[A] = single.copy(aliases = single.aliases :+ name)
    })

  def aliases(names: String*): Options[A] =
    modifySingle(new SingleModifier {
      override def apply[A](single: Single[A]): Single[A] = single.copy(aliases = single.aliases ++ names)
    })

  //TODO : spend time to understand usage of implicit here

  final def as[B, C, Z](f: (B, C) => Z)(implicit ev: A <:< ((B, C))): Options[Z] =
    self.map(ev).map { case ((b, c)) => f(b, c) }

  final def as[B, C, D, Z](f: (B, C, D) => Z)(implicit ev: A <:< ((B, (C, D)))): Options[Z] =
    self.map(ev).map { case ((b, (c, d))) => f(b, c, d) }

  final def as[B, C, D, E, Z](f: (B, C, D, E) => Z)(implicit ev: A <:< ((B, (C, (D, E))))): Options[Z] =
    self.map(ev).map { case ((b, (c, (d, e)))) => f(b, c, d, e) }

  final def as[B, C, D, E, F, Z](f0: (B, C, D, E, F) => Z)(implicit ev: A <:< ((B, (C, (D, (E, F)))))): Options[Z] =
    self.map(ev).map { case ((b, (c, (d, (e, f))))) => f0(b, c, d, e, f) }

  final def as[B, C, D, E, F, G, Z](
    f0: (B, C, D, E, F, G) => Z
  )(implicit ev: A <:< ((B, (C, (D, (E, (F, G))))))): Options[Z] =
    self.map(ev).map { case ((b, (c, (d, (e, (f, g)))))) => f0(b, c, d, e, f, g) }

  final def collect[B](message: String)(f: PartialFunction[A, B]): Options[B] =
    Options.Map(self, (a: A) => f.lift(a).fold[Either[HelpDoc, B]](Left(p(error(message))))(Right(_)))

  final def flatten2[B, C](implicit ev: A <:< ((B, C))): Options[(B, C)] = as[B, C, (B, C)]((_, _))

  final def flatten3[B, C, D](implicit ev: A <:< ((B, (C, D)))): Options[(B, C, D)] = as[B, C, D, (B, C, D)]((_, _, _))

  final def flatten4[B, C, D, E](implicit ev: A <:< ((B, (C, (D, E))))): Options[(B, C, D, E)] =
    as[B, C, D, E, (B, C, D, E)]((_, _, _, _))

  final def flatten5[B, C, D, E, F](implicit ev: A <:< ((B, (C, (D, (E, F)))))): Options[(B, C, D, E, F)] =
    as[B, C, D, E, F, (B, C, D, E, F)]((_, _, _, _, _))

  final def flatten6[B, C, D, E, F, G](implicit ev: A <:< ((B, (C, (D, (E, (F, G))))))): Options[(B, C, D, E, F, G)] =
    as[B, C, D, E, F, G, (B, C, D, E, F, G)]((_, _, _, _, _, _))

  def helpDoc: HelpDoc

  final def map[B](f: A => B): Options[B] = Options.Map(self, (a: A) => Right(f(a)))

  final def mapOrFail[B](f: A => Either[HelpDoc, B]): Options[B] =
    Options.Map(self, (a: A) => f(a))

  final def mapTry[B](f: A => B): Options[B] =
    self.mapOrFail((a: A) => scala.util.Try(f(a)).toEither.left.map(e => p(e.getMessage())))

  final def optional(desc: String): Options[Option[A]] = self.map(Some(_)).withDefault(None, desc)

  def recognizes(value: String, opts: ParserOptions): Option[Int]

  final def requires[B](that: Options[B], suchThat: B => Boolean = (_: B) => true): Options[A] =
    Options.Requires(self, that, suchThat)

  final def requiresNot[B](that: Options[B], suchThat: B => Boolean = (_: B) => true): Options[A] =
    Options.RequiresNot(self, that, suchThat)

  def synopsis: UsageSynopsis

  def uid: Option[String]

  def validate(args: List[String], opts: ParserOptions): IO[List[HelpDoc], (List[String], A)]

  def withDefault[A1 >: A](value: A1, valueDescription: String): Options[A1] =
    Options.WithDefault(self, value, valueDescription)

  private[cli] def modifySingle(f: SingleModifier): Options[A]

  private[cli] def foldSingle[C](initial: C)(f: (C, Single[_]) => C): C = self match {
    case _: Options.Empty.type                   => initial
    case s @ Single(_, _, _, _)                  => f(initial, s)
    case cons: Options.Cons[a, b]                => cons.right.foldSingle(cons.left.foldSingle(initial)(f))(f)
    case Options.Requires(options, target, _)    => options.foldSingle(initial)(f)
    case Options.RequiresNot(options, target, _) => options.foldSingle(initial)(f)
    case Options.Map(value, _)                   => value.foldSingle(initial)(f)
    case Options.WithDefault(value, _, _)        => value.foldSingle(initial)(f)
  }

  private[cli] def supports(arg: String, opts: ParserOptions) =
    foldSingle(false) {
      case (bool, single) =>
        bool || Some(opts.normalizeCase(arg)) == single.uid || single.aliases
          .map("-" + opts.normalizeCase(_))
          .contains(arg)
    }
}

trait SingleModifier {
  def apply[A](single: Options.Single[A]): Options.Single[A]
}

object Options {
  case object Empty extends Options[Unit] {
    def recognizes(value: String, opts: ParserOptions): Option[Int] = None

    def synopsis: UsageSynopsis = UsageSynopsis.None

    def validate(args: List[String], opts: ParserOptions): IO[List[HelpDoc], (List[String], Unit)] =
      IO.succeed((args, ()))

    override def modifySingle(f: SingleModifier): Options[Unit] = Empty

    override def helpDoc: HelpDoc = HelpDoc.Empty

    override def uid: Option[String] = None
  }

  final case class WithDefault[A](options: Options[A], default: A, defaultDescription: String) extends Options[A] {
    def recognizes(value: String, opts: ParserOptions): Option[Int] = options.recognizes(value, opts)

    def synopsis: UsageSynopsis = options.synopsis

    def validate(args: List[String], opts: ParserOptions): IO[List[HelpDoc], (List[String], A)] =
      options.validate(args, opts) orElseSucceed (args -> default)

    override def modifySingle(f: SingleModifier): Options[A] =
      WithDefault(options.modifySingle(f), default, defaultDescription)

    override def helpDoc: HelpDoc =
      options.helpDoc.mapDescriptionList {
        case (span, block) =>
          span -> (block + HelpDoc.p(
            s"This setting is optional. If unspecified, the default value of this option is ${defaultDescription}."
          ))
      }

    override def uid: Option[String] = options.uid
  }

  final case class Single[+A](
    name: String,
    aliases: Vector[String],
    primType: PrimType[A],
    description: HelpDoc = HelpDoc.Empty
  ) extends Options[A] { self =>

    override def modifySingle(f: SingleModifier): Options[A] = f(self)

    def recognizes(value: String, opts: ParserOptions): Option[Int] =
      if (supports(value, opts)) Some(1) else None

    def synopsis: UsageSynopsis =
      UsageSynopsis.Named(fullname, primType.choices)

    def validate(args: List[String], opts: ParserOptions): IO[List[HelpDoc], (List[String], A)] =
      args match {
        case head :: tail if supports(head, opts) =>
          (tail match {
<<<<<<< HEAD
            case Nil         => primType.validate(None)
            case ::(head, _) => primType.validate(Some(head))
=======
            case Nil         => IO.fail("")
            case ::(head, _) => primType.validate(head, opts)
>>>>>>> d0e69d43
          }).bimap(f => p(f) :: Nil, a => tail.drop(1) -> a)

        case head :: tail =>
          validate(tail, opts).map {
            case (args, a) => (head :: args, a)
          }
        case Nil =>
          IO.fail(p(error(s"Expected to find ${fullname} option.")) :: Nil)
      }

    def uid = Some(fullname)

    private def fullname: String = (if (name.length == 1) "-" else "--") + name

    override def helpDoc: HelpDoc = {

      val allNames = Vector("--" + name) ++ aliases.map("--" + _)

      HelpDoc.DescriptionList(
        List(
          spans(allNames.map(weak(_)).zipWithIndex.map {
            case (span, index) => if (index != allNames.length - 1) span + Span.text(", ") else span
          }) ->
            (p(primType.helpDoc) + description)
        )
      )
    }
  }

  final case class Cons[A, B](left: Options[A], right: Options[B]) extends Options[(A, B)] {
    override def modifySingle(f: SingleModifier): Options[(A, B)] = Cons(left.modifySingle(f), right.modifySingle(f))

    def recognizes(value: String, opts: ParserOptions): Option[Int] =
      left.recognizes(value, opts) orElse right.recognizes(value, opts)

    def synopsis: UsageSynopsis = left.synopsis + right.synopsis

    override def validate(args: List[String], opts: ParserOptions): IO[List[HelpDoc], (List[String], (A, B))] =
      (for {
        tuple     <- left.validate(args, opts)
        (args, a) = tuple
        tuple     <- right.validate(args, opts)
        (args, b) = tuple
      } yield (args -> (a -> b))) orElse
        (for {
          tuple     <- right.validate(args, opts)
          (args, b) = tuple
          tuple     <- left.validate(args, opts)
          (args, a) = tuple
        } yield (args -> (a -> b)))

    override def helpDoc: HelpDoc = left.helpDoc + right.helpDoc

    override def uid: Option[String] = (left.uid.toList ++ right.uid.toList) match {
      case Nil  => None
      case list => Some(list.mkString(", "))
    }
  }

  final case class Requires[A, B](options: Options[A], target: Options[B], predicate: B => Boolean) extends Options[A] {
    override def modifySingle(f: SingleModifier): Options[A] =
      Requires(options.modifySingle(f), target.modifySingle(f), predicate)

    def recognizes(value: String, opts: ParserOptions): Option[Int] = options.recognizes(value, opts)

    def synopsis: UsageSynopsis = options.synopsis

    def validate(args: List[String], opts: ParserOptions): IO[List[HelpDoc], (List[String], A)] =
      target.validate(args, opts).foldM(f => IO.fail(f), _ => options.validate(args, opts))

    override def helpDoc: HelpDoc = options.helpDoc.mapDescriptionList {
      case (span, block) =>
        target.uid match {
          case Some(value) => (span, blocks(block, p(s"This option must be used in combination with ${value}.")))
          case None        => (span, block)
        }
    }

    override def uid: Option[String] = options.uid
  }

  final case class RequiresNot[A, B](options: Options[A], target: Options[B], predicate: B => Boolean)
      extends Options[A] {
    override def modifySingle(f: SingleModifier): Options[A] =
      RequiresNot(options.modifySingle(f), target.modifySingle(f), predicate)

    def recognizes(value: String, opts: ParserOptions): Option[Int] = options.recognizes(value, opts)

    def synopsis: UsageSynopsis = options.synopsis

    def validate(args: List[String], opts: ParserOptions): IO[List[HelpDoc], (List[String], A)] =
      target
        .validate(args, opts)
        .foldM(
          _ => options.validate(args, opts),
          _ => IO.fail(p(error("Requires not conditions were not satisfied.")) :: Nil)
        )

    override def helpDoc: HelpDoc = options.helpDoc.mapDescriptionList { (span, block) =>
      target.uid match {
        case Some(value) => (span, blocks(block, p(s"This option may not be used in combination with ${value}.")))
        case None        => (span, block)
      }
    }

    override def uid: Option[String] = options.uid
  }

  final case class Map[A, B](value: Options[A], f: A => Either[HelpDoc, B]) extends Options[B] {
    override def modifySingle(f0: SingleModifier): Options[B] = Map(value.modifySingle(f0), f)

    def recognizes(v: String, opts: ParserOptions): Option[Int] = value.recognizes(v, opts)

    def synopsis: UsageSynopsis = value.synopsis

    def validate(args: List[String], opts: ParserOptions): IO[List[HelpDoc], (List[String], B)] =
      value.validate(args, opts).flatMap(r => f(r._2).fold(e => IO.fail(e :: Nil), s => IO.succeed(r._1 -> s)))

    override def uid: Option[String] = value.uid

    override def helpDoc: HelpDoc = value.helpDoc
  }

  /**
   * Creates a boolean flag with the specified name, which, if present, will
   * produce the specified constant boolean value.
   */
  def bool(name: String, ifPresent: Boolean, negationName: Option[String] = None): Options[Boolean] = {
    // TODO
    val _ = negationName
    Single(name, Vector.empty, PrimType.Bool(Some(ifPresent)))
      .withDefault(!ifPresent, (!ifPresent).toString)
  }

  def enumeration[A](name: String)(cases: (String, A)*): Options[A] =
    Single(name, Vector.empty, PrimType.Enumeration(cases: _*))

  def file(name: String, exists: Exists = Exists.Either): Options[JPath] =
    Single(name, Vector.empty, PrimType.Path(PathType.File, exists))

  def directory(name: String, exists: Exists = Exists.Either): Options[JPath] =
    Single(name, Vector.empty, PrimType.Path(PathType.Directory, exists))

  def text(name: String): Options[String] =
    Single(name, Vector.empty, PrimType.Text)

  def decimal(name: String): Options[BigDecimal] =
    Single(name, Vector.empty, PrimType.Decimal)

  def integer(name: String): Options[BigInt] =
    Single(name, Vector.empty, PrimType.Integer)

  def instant(name: String): Options[JInstant] =
    Single(name, Vector.empty, PrimType.Instant)

  def localDate(name: String): Options[JLocalDate] =
    Single(name, Vector.empty, PrimType.LocalDate)

  def localDateTime(name: String): Options[JLocalDateTime] =
    Single(name, Vector.empty, PrimType.LocalDateTime)

  def localTime(name: String): Options[JLocalTime] =
    Single(name, Vector.empty, PrimType.LocalTime)

  def monthDay(name: String): Options[JMonthDay] =
    Single(name, Vector.empty, PrimType.MonthDay)

  val none: Options[Unit] = Empty

  def offsetDateTime(name: String): Options[JOffsetDateTime] =
    Single(name, Vector.empty, PrimType.OffsetDateTime)

  def offsetTime(name: String): Options[JOffsetTime] =
    Single(name, Vector.empty, PrimType.OffsetTime)

  def period(name: String): Options[JPeriod] =
    Single(name, Vector.empty, PrimType.Period)

  def year(name: String): Options[JYear] =
    Single(name, Vector.empty, PrimType.Year)

  def yearMonth(name: String): Options[JYearMonth] =
    Single(name, Vector.empty, PrimType.YearMonth)

  def zonedDateTime(name: String): Options[JZonedDateTime] =
    Single(name, Vector.empty, PrimType.ZonedDateTime)

  def zoneId(name: String): Options[JZoneId] =
    Single(name, Vector.empty, PrimType.ZoneId)

  def zoneOffset(name: String): Options[JZoneOffset] =
    Single(name, Vector.empty, PrimType.ZoneOffset)
}<|MERGE_RESOLUTION|>--- conflicted
+++ resolved
@@ -194,13 +194,8 @@
       args match {
         case head :: tail if supports(head, opts) =>
           (tail match {
-<<<<<<< HEAD
-            case Nil         => primType.validate(None)
-            case ::(head, _) => primType.validate(Some(head))
-=======
-            case Nil         => IO.fail("")
-            case ::(head, _) => primType.validate(head, opts)
->>>>>>> d0e69d43
+            case Nil         => primType.validate(None, opts)
+            case ::(head, _) => primType.validate(Some(head), opts)
           }).bimap(f => p(f) :: Nil, a => tail.drop(1) -> a)
 
         case head :: tail =>
