--- conflicted
+++ resolved
@@ -85,11 +85,7 @@
 
     def validate(args: List[String], opts: ParserOptions): IO[List[HelpDoc], (List[String], A)] =
       args match {
-<<<<<<< HEAD
-        case head :: tail => primType.validate(Some(head)).bimap(text => HelpDoc.p(text) :: Nil, a => tail -> a)
-=======
-        case head :: tail => primType.validate(head, opts).bimap(text => HelpDoc.p(text) :: Nil, a => tail -> a)
->>>>>>> d0e69d43
+        case head :: tail => primType.validate(Some(head), opts).bimap(text => HelpDoc.p(text) :: Nil, a => tail -> a)
         case Nil          => IO.fail(HelpDoc.p(s"Missing argument <${pseudoName}> with values ${primType.choices}.") :: Nil)
       }
 
